# Training models built by the model factory

import os
import logging
from typing import List, Tuple, Iterable, Union

from tensorflow.keras.callbacks import History
from tensorflow.keras.models import Model, load_model
from tensorflow.keras.callbacks import ModelCheckpoint, EarlyStopping, ReduceLROnPlateau, Callback

from ml4h.plots import plot_metric_history
from ml4h.defines import IMAGE_EXT, MODEL_EXT
from ml4h.models.inspect import _inspect_model
from ml4h.models.model_factory import _get_custom_objects


def train_model_from_generators(
    model: Model,
    generate_train: Iterable,
    generate_valid: Iterable,
    training_steps: int,
    validation_steps: int,
    batch_size: int,
    epochs: int,
    patience: int,
    output_folder: str,
    run_id: str,
    inspect_model: bool,
    inspect_show_labels: bool,
    output_tensor_maps = [],
    return_history: bool = False,
    plot: bool = True,
    save_last_model: bool = False,
) -> Union[Model, Tuple[Model, History]]:
    """Train a model from tensor generators for validation and training data.

    Training data lives on disk, it will be loaded by generator functions.
    Plots the metric history after training. Creates a directory to save weights, if necessary.
    Measures runtime and plots architecture diagram if inspect_model is True.
    :param model: The model to optimize
    :param generate_train: Generator function that yields mini-batches of training data.
    :param generate_valid: Generator function that yields mini-batches of validation data.
    :param training_steps: Number of mini-batches in each so-called epoch
    :param validation_steps: Number of validation mini-batches to examine after each epoch.
    :param batch_size: Number of training examples in each mini-batch
    :param epochs: Maximum number of epochs to run regardless of Early Stopping
    :param patience: Number of epochs to wait before reducing learning rate.
    :param output_folder: Directory where output file will be stored
    :param run_id: User-chosen string identifying this run
    :param inspect_model: If True, measure training and inference runtime of the model and generate architecture plot.
    :param inspect_show_labels: If True, show labels on the architecture plot.
    :param return_history: If true return history from training and don't plot the training history
    :param plot: If true, plots the metrics for train and validation set at the end of each epoch
    :param save_last_model: If true saves the model weights from last epoch otherwise saves model with best validation loss

    :return: The optimized model.
    """
    model_file = os.path.join(output_folder, run_id, run_id + MODEL_EXT)
    if not os.path.exists(os.path.dirname(model_file)):
        os.makedirs(os.path.dirname(model_file))

    if inspect_model:
        image_p = os.path.join(output_folder, run_id, 'architecture_graph_' + run_id + IMAGE_EXT)
        _inspect_model(model, generate_train, generate_valid, batch_size, training_steps, inspect_show_labels, image_p)

    history = model.fit(
        generate_train, steps_per_epoch=training_steps, epochs=epochs, verbose=1,
        validation_steps=validation_steps, validation_data=generate_valid,
        callbacks=_get_callbacks(patience, model_file, save_last_model),
    )
<<<<<<< HEAD
    #generate_train.kill_workers()
    #generate_valid.kill_workers()
=======
    # generate_train.kill_workers()
    # generate_valid.kill_workers()
>>>>>>> 818c80c1

    logging.info('Model weights saved at: %s' % model_file)
    custom_dict = _get_custom_objects(output_tensor_maps)
    model = load_model(model_file, custom_objects=custom_dict, compile=False)
    model.compile(optimizer='adam', loss=custom_dict['loss'])
    if plot:
        plot_metric_history(history, training_steps, run_id, os.path.dirname(model_file))
    if return_history:
        return model, history
    return model


def _get_callbacks(
    patience: int, model_file: str, save_last_model: bool
) -> List[Callback]:
    callbacks = [
        ModelCheckpoint(filepath=model_file, verbose=1, save_best_only=not save_last_model),
        EarlyStopping(monitor='val_loss', patience=patience * 3, verbose=1),
        ReduceLROnPlateau(monitor='val_loss', factor=0.5, patience=patience, verbose=1),
    ]
    return callbacks
<|MERGE_RESOLUTION|>--- conflicted
+++ resolved
@@ -68,13 +68,8 @@
         validation_steps=validation_steps, validation_data=generate_valid,
         callbacks=_get_callbacks(patience, model_file, save_last_model),
     )
-<<<<<<< HEAD
-    #generate_train.kill_workers()
-    #generate_valid.kill_workers()
-=======
     # generate_train.kill_workers()
     # generate_valid.kill_workers()
->>>>>>> 818c80c1
 
     logging.info('Model weights saved at: %s' % model_file)
     custom_dict = _get_custom_objects(output_tensor_maps)
